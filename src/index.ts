--- conflicted
+++ resolved
@@ -2,10 +2,10 @@
 // Distributed under the terms of the Modified BSD License.
 
 import {
+  ILabShell,
   ILayoutRestorer,
   JupyterFrontEnd,
-  JupyterFrontEndPlugin,
-  ILabShell
+  JupyterFrontEndPlugin
 } from '@jupyterlab/application';
 
 import {
@@ -17,11 +17,11 @@
 
 import { IEditorServices } from '@jupyterlab/codeeditor';
 
-import { IConsoleTracker, ConsolePanel } from '@jupyterlab/console';
+import { ConsolePanel, IConsoleTracker } from '@jupyterlab/console';
 
 import { IStateDB } from '@jupyterlab/coreutils';
 
-import { IEditorTracker, FileEditor } from '@jupyterlab/fileeditor';
+import { FileEditor, IEditorTracker } from '@jupyterlab/fileeditor';
 
 import { INotebookTracker, NotebookPanel } from '@jupyterlab/notebook';
 
@@ -93,19 +93,11 @@
     T extends IConsoleTracker | INotebookTracker,
     W extends ConsolePanel | NotebookPanel
   >(debug: IDebugger, tracker: T, widget: W): void {
-<<<<<<< HEAD
     if (debug.model && !this.handlers[widget.id]) {
-      const handler = new this.builder({
-        tracker: tracker,
-        debuggerService: debug
-=======
-    if (debug.tracker.currentWidget && !this.handlers[widget.id]) {
       this.handlers[widget.id] = new this.builder({
         tracker: tracker,
-        id: widget.id,
-        debuggerModel: debug.tracker.currentWidget.content.model,
-        debuggerService: debug.tracker.currentWidget.content.service
->>>>>>> d65cf836
+        debuggerService: debug,
+        id: widget.id
       });
       widget.disposed.connect(async () => {
         this.handlers[widget.id].dispose();

// Copyright (c) Jupyter Development Team.
// Distributed under the terms of the Modified BSD License.

import { IClientSession } from '@jupyterlab/apputils';

import { ISignal, Signal } from '@phosphor/signaling';

import { DebugProtocol } from 'vscode-debugprotocol';

import { Debugger } from './debugger';

import { IDebugger } from './tokens';

import { Variables } from './variables';

import { Breakpoints } from './breakpoints';

import { Callstack } from './callstack';

export class DebugService implements IDebugger {
  constructor() {
    // Avoids setting session with invalid client
    // session should be set only when a notebook or
    // a console get the focus.
    // TODO: also checks that the notebook or console
    // runs a kernel with debugging ability
    this._session = null;
    // The model will be set by the UI which can be built
    // after the service.
    this._model = null;
  }

  dispose(): void {
    if (this.isDisposed) {
      return;
    }
    this._isDisposed = true;
    Signal.clearData(this);
  }

  get isDisposed(): boolean {
    return this._isDisposed;
  }

  get mode(): IDebugger.Mode {
    return this._model.mode;
  }

  set mode(mode: IDebugger.Mode) {
    this._model.mode = mode;
  }

  get model(): Debugger.Model {
    return this._model;
  }

  set model(model: Debugger.Model) {
    this._model = model;
  }

  get session(): IDebugger.ISession {
    return this._session;
  }

  set session(session: IDebugger.ISession) {
    if (this._session === session) {
      return;
    }
    if (this._session) {
      this._session.dispose();
    }
    this._session = session;

    this._session.eventMessage.connect((_, event) => {
      if (event.event === 'stopped') {
        this._threadStopped.add(event.body.threadId);
        void this.getAllFrames();
      } else if (event.event === 'continued') {
        this._threadStopped.delete(event.body.threadId);
        this.onContinued();
      }
      this._eventMessage.emit(event);
    });
    this._sessionChanged.emit(session);
  }

  isStarted(): boolean {
    return this._session !== null && this._session.isStarted;
  }

  isThreadStopped(): boolean {
    return this._threadStopped.has(this.currentThread());
  }

  canStart(): boolean {
    return (
      this._model !== null && this._session !== null && !this._session.isStarted
    );
  }

  async start(): Promise<void> {
    await this.session.start();
  }

  async stop(): Promise<void> {
    await this.session.stop();
  }

  async continue(): Promise<void> {
    try {
      await this.session.sendRequest('continue', {
        threadId: this.currentThread()
      });
      this._threadStopped.delete(this.currentThread());
    } catch (err) {
      console.error('Error:', err.message);
    }
  }

  async next(): Promise<void> {
    try {
      await this.session.sendRequest('next', {
        threadId: this.currentThread()
      });
    } catch (err) {
      console.error('Error:', err.message);
    }
  }

  async stepIn(): Promise<void> {
    try {
      await this.session.sendRequest('stepIn', {
        threadId: this.currentThread()
      });
    } catch (err) {
      console.error('Error:', err.message);
    }
  }

<<<<<<< HEAD
=======
  /**
   * Makes the current thread step out a function / method if possible.
   */
>>>>>>> b458034a
  async stepOut(): Promise<void> {
    try {
      await this.session.sendRequest('stepOut', {
        threadId: this.currentThread()
      });
    } catch (err) {
      console.error('Error:', err.message);
    }
  }

  get sessionChanged(): ISignal<IDebugger, IDebugger.ISession> {
    return this._sessionChanged;
  }

  get eventMessage(): ISignal<IDebugger, IDebugger.ISession.Event> {
    return this._eventMessage;
  }

  getAllFrames = async () => {
    const stackFrames = await this.getFrames(this.currentThread());

    stackFrames.forEach(async (frame, index) => {
      const scopes = await this.getScopes(frame);
      const variables = await this.getVariables(scopes);
      const values = this.convertScope(scopes, variables);
      this.frames.push({
        id: frame.id,
        scopes: values
      });
      if (index === 0) {
        this._model.variablesModel.scopes = values;
      }
    });

    if (stackFrames) {
      this._model.callstackModel.frames = stackFrames;
    }

    this._model.callstackModel.currentFrameChanged.connect(this.onChangeFrame);
  };

  onChangeFrame = (_: Callstack.Model, update: Callstack.IFrame) => {
    const frame = this.frames.find(ele => ele.id === update.id);
    if (frame && frame.scopes) {
      this._model.variablesModel.scopes = frame.scopes;
    }
  };

  dumpCell = async (code: string) => {
    const reply = await this.session.sendRequest('dumpCell', { code });
    return reply.body;
  };

  getFrames = async (threadId: number) => {
    const reply = await this.session.sendRequest('stackTrace', {
      threadId
    });
    const stackFrames = reply.body.stackFrames;
    return stackFrames;
  };

  getScopes = async (frame: DebugProtocol.StackFrame) => {
    if (!frame) {
      return;
    }
    const reply = await this.session.sendRequest('scopes', {
      frameId: frame.id
    });
    return reply.body.scopes;
  };

  getVariables = async (scopes: DebugProtocol.Scope[]) => {
    if (!scopes || scopes.length === 0) {
      return;
    }
    const reply = await this.session.sendRequest('variables', {
      variablesReference: scopes[0].variablesReference
    });
    return reply.body.variables;
  };

  setBreakpoints = async (
    breakpoints: DebugProtocol.SourceBreakpoint[],
    path: string
  ) => {
    // Workaround: this should not be called before the session has started
    await this.ensureSessionReady();
    return await this.session.sendRequest('setBreakpoints', {
      breakpoints: breakpoints,
      source: { path },
      sourceModified: false
    });
  };

  updateBreakpoints = async (breakpoints: Breakpoints.IBreakpoint[]) => {
    if (!this.session.isStarted) {
      return;
    }
    // Workaround: this should not be called before the session has started
    await this.ensureSessionReady();
    const code = this._model.codeValue.text;
    const dumpedCell = await this.dumpCell(code);
    const sourceBreakpoints = Private.toSourceBreakpoints(breakpoints);
    const reply = await this.setBreakpoints(
      sourceBreakpoints,
      dumpedCell.sourcePath
    );
    let kernelBreakpoints = reply.body.breakpoints.map(breakpoint => {
      return {
        ...breakpoint,
        active: true,
        source: { path: this.session.client.name }
      };
    });

    // filter breakpoints with the same line number
    kernelBreakpoints = kernelBreakpoints.filter(
      (breakpoint, i, arr) =>
        arr.findIndex(el => el.line === breakpoint.line) === i
    );
    this._model.breakpointsModel.breakpoints = kernelBreakpoints;
    await this.session.sendRequest('configurationDone', {});
  };

  private async ensureSessionReady(): Promise<void> {
    const client = this.session.client as IClientSession;
    return client.ready;
  }

  protected convertScope = (
    scopes: DebugProtocol.Scope[],
    variables: DebugProtocol.Variable[]
  ): Variables.IScope[] => {
    if (!variables || !scopes) {
      return;
    }
    return scopes.map(scope => {
      return {
        name: scope.name,
        variables: variables.map(variable => {
          return { ...variable };
        })
      };
    });
  };

  private onContinued() {
    this._model.callstackModel.frames = [];
    this._model.variablesModel.scopes = [];
  }

  private currentThread(): number {
    // TODO: ask the model for the current thread ID
    return 1;
  }

  private _isDisposed: boolean = false;
  private _session: IDebugger.ISession;
  private _sessionChanged = new Signal<IDebugger, IDebugger.ISession>(this);
  private _eventMessage = new Signal<IDebugger, IDebugger.ISession.Event>(this);
  private _model: Debugger.Model;

  // TODO: remove frames from the service
  private frames: Frame[] = [];

  // TODO: move this in model
  private _threadStopped = new Set();
}

export type Frame = {
  id: number;
  scopes: Variables.IScope[];
};

namespace Private {
  export function toSourceBreakpoints(breakpoints: Breakpoints.IBreakpoint[]) {
    return breakpoints.map(breakpoint => {
      return {
        line: breakpoint.line
      };
    });
  }
}<|MERGE_RESOLUTION|>--- conflicted
+++ resolved
@@ -137,12 +137,9 @@
     }
   }
 
-<<<<<<< HEAD
-=======
   /**
    * Makes the current thread step out a function / method if possible.
    */
->>>>>>> b458034a
   async stepOut(): Promise<void> {
     try {
       await this.session.sendRequest('stepOut', {

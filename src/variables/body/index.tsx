// Copyright (c) Jupyter Development Team.
// Distributed under the terms of the Modified BSD License.

import { Variables } from '../index';

import { ITheme, ObjectInspector, ObjectRootLabel } from 'react-inspector';

import { ReactWidget } from '@jupyterlab/apputils';

import { ArrayExt } from '@phosphor/algorithm';

import React, { useEffect, useState } from 'react';

export class Body extends ReactWidget {
  constructor(model: Variables.Model) {
    super();
    this.model = model;
    this.addClass('jp-DebuggerVariables-body');
  }

  model: Variables.Model;

  render() {
    return <VariableComponent model={this.model} />;
  }
}

const VariableComponent = ({ model }: { model: Variables.Model }) => {
  const [data, setData] = useState(model.scopes);

  const filterVariable = (
    variable: Variables.IVariable,
    isObject?: boolean,
    v?: any
  ): Object => {
    const tableKey = ['name', 'value', 'type'];
    const filteredObj = Object.keys(variable)
      .filter(
        key =>
          (isObject ? key === 'value' : tableKey.includes(key)) ||
          (key !== 'presentationHint' &&
            typeof (variable as any)[key] === 'object')
      )
      .reduce((res, key) => {
        let valueOfKey =
          key === 'value' ? convertType(variable) : (variable as any)[key];
        if (typeof valueOfKey === 'object') {
          return Object.assign(res, filterVariable(
            valueOfKey,
            true,
            key
          ) as Object);
        }
        if (isObject) {
          return Object.assign(res, {
            [v]: valueOfKey
          });
        }

        return Object.assign(res, {
          [key]: valueOfKey
        });
      }, {});

    return filteredObj;
  };

  const convertForObjectInspector = (scopes: Variables.IScope[]) => {
    const converted = scopes.map(scope => {
      const newVariable = scope.variables.map(variable => {
        const func = () => {
          model.getMoreDataOfVariable(variable);
        };

        if (variable.haveMoreDetails || variable.variablesReference === 0) {
          return { ...filterVariable(variable) };
        } else {
          return { getMoreDetails: func, ...filterVariable(variable) };
        }
      });
      return { name: scope.name, variables: newVariable };
    });
    return converted;
  };

  useEffect(() => {
<<<<<<< HEAD
    const updateScopes = (self: Variables.Model) => {
      if (ArrayExt.shallowEqual(data, self.scopes)) {
        return;
      }
      setData(self.scopes);
=======
    const updateScopes = () => {
      if (ArrayExt.shallowEqual(data, model.scopes)) {
        return;
      }
      setData(model.scopes);
>>>>>>> 4aa28646
    };

    model.changed.connect(updateScopes);

    return () => {
      model.changed.disconnect(updateScopes);
    };
  });

  const List = () => (
    <>
      {convertForObjectInspector(data).map(scope => (
        <ObjectInspector
          key={scope.name}
          data={scope.variables}
          name={scope.name}
          nodeRenderer={defaultNodeRenderer}
          theme={THEME}
          expandLevel={1}
        />
      ))}
    </>
  );

  return <>{List()}</>;
};

const convertType = (variable: Variables.IVariable) => {
  const type = variable.type;
  let value: any = variable.value;
  if (type === 'int' || type === 'float') {
    return value * 1;
  }
  if (type === 'bool') {
    return value === 'False' ? false : true;
  }
  if (type === 'str') {
    return (value as string)
      .split('')
      .slice(1, value.length - 1)
      .join('');
  }
  return value;
};

const defaultNodeRenderer = ({
  depth,
  name,
  data,
  isNonenumerable,
  expanded,
  theme
}: {
  depth: number;
  name: string;
  data: any;
  isNonenumerable: boolean;
  expanded: boolean;
  theme?: string | Partial<ITheme>;
}) => {
  let dontDisplay = false;
  const types = ['bool', 'str', 'int', 'float'];
  const label = data.name === '' || data.name == null ? name : data.name;
  const value = types.includes(data.type)
    ? data.value
    : data.type === 'type'
    ? 'class'
    : data.type;

  if (expanded) {
    if (data.getMoreDetails) {
      data.getMoreDetails();
      dontDisplay = true;
    }
  }

  return dontDisplay ? null : depth === 0 ? (
    <span>
      <span>{label}</span>
      <span>: </span>
      <span>{data.length}</span>
    </span>
  ) : depth === 1 ? (
    <span>
      <span style={{ color: THEME.OBJECT_NAME_COLOR }}>{label}</span>
      <span>: </span>
      <span style={{ color: THEME.OBJECT_VALUE_STRING_COLOR }}>{value}</span>
    </span>
  ) : (
    <ObjectRootLabel name={name} data={data} />
  );
};

const THEME = {
  BASE_FONT_FAMILY: 'var(--jp-code-font-family)',
  BASE_FONT_SIZE: 'var(--jp-code-font-size)',
  BASE_LINE_HEIGHT: 'var(--jp-code-line-height)',

  BASE_BACKGROUND_COLOR: 'var(--jp-layout-color1)',
  BASE_COLOR: 'var(--jp-content-font-color1)',

  OBJECT_NAME_COLOR: 'var(--jp-mirror-editor-attribute-color)',
  OBJECT_VALUE_NULL_COLOR: 'var(--jp-mirror-editor-builtin-color)',
  OBJECT_VALUE_UNDEFINED_COLOR: 'var(--jp-mirror-editor-builtin-color)',
  OBJECT_VALUE_REGEXP_COLOR: 'var(--jp-mirror-editor-string-color)',
  OBJECT_VALUE_STRING_COLOR: 'var(--jp-mirror-editor-string-color)',
  OBJECT_VALUE_SYMBOL_COLOR: 'var(--jp-mirror-editor-operator-color)',
  OBJECT_VALUE_NUMBER_COLOR: 'var(--jp-mirror-editor-number-color)',
  OBJECT_VALUE_BOOLEAN_COLOR: 'var(--jp-mirror-editor-builtin-color))',
  OBJECT_VALUE_FUNCTION_KEYWORD_COLOR: 'var(--jp-mirror-editor-def-color))',

  ARROW_COLOR: 'var(--jp-content-font-color2)',
  ARROW_MARGIN_RIGHT: 3,
  ARROW_FONT_SIZE: 12,

  TREENODE_FONT_FAMILY: 'var(--jp-code-font-family)',
  TREENODE_FONT_SIZE: 'var(--jp-code-font-size)',
  TREENODE_LINE_HEIGHT: 'var(--jp-code-line-height)',
  TREENODE_PADDING_LEFT: 12
};<|MERGE_RESOLUTION|>--- conflicted
+++ resolved
@@ -84,19 +84,12 @@
   };
 
   useEffect(() => {
-<<<<<<< HEAD
     const updateScopes = (self: Variables.Model) => {
       if (ArrayExt.shallowEqual(data, self.scopes)) {
         return;
       }
       setData(self.scopes);
-=======
-    const updateScopes = () => {
-      if (ArrayExt.shallowEqual(data, model.scopes)) {
-        return;
-      }
-      setData(model.scopes);
->>>>>>> 4aa28646
+
     };
 
     model.changed.connect(updateScopes);

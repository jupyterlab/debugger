// Copyright (c) Jupyter Development Team.
// Distributed under the terms of the Modified BSD License.

import { INotebookTracker, NotebookTracker } from '@jupyterlab/notebook';

import { CodeCell } from '@jupyterlab/cells';

import { CellManager } from './cell';

import { Debugger } from '../debugger';

import { IDebugger } from '../tokens';

import { Breakpoints } from '../breakpoints';

import { IDisposable } from '@phosphor/disposable';

import { Signal } from '@phosphor/signaling';

export class DebuggerNotebookHandler implements IDisposable {
  constructor(options: DebuggerNotebookHandler.IOptions) {
    this.debuggerModel = options.debuggerService.model;
    this.debuggerService = options.debuggerService;
    this.notebookTracker = options.tracker;
<<<<<<< HEAD
    this.breakpoints = this.debuggerModel.breakpointsModel;
=======
    this.id = options.id;
    this.breakpoints = this.debuggerModel.sidebar.breakpoints.model;
>>>>>>> d65cf836
    this.notebookTracker.activeCellChanged.connect(this.onNewCell, this);
    this.cellManager = new CellManager({
      breakpointsModel: this.breakpoints,
      activeCell: this.notebookTracker.activeCell as CodeCell,
      debuggerModel: this.debuggerModel,
      debuggerService: this.debuggerService,
      type: 'notebook'
    });
  }

  private notebookTracker: INotebookTracker;
  private debuggerModel: Debugger.Model;
  private debuggerService: IDebugger;
  private breakpoints: Breakpoints.Model;
  private cellManager: CellManager;
  private id: string;
  isDisposed: boolean;

  dispose(): void {
    if (this.isDisposed) {
      return;
    }
    this.isDisposed = true;
    this.cellManager.dispose();
    Signal.clearData(this);
  }

  protected onNewCell(noteTracker: NotebookTracker, codeCell: CodeCell) {
    // need timeout casue after dispose apear bad render problem
    setTimeout(() => {
      if (noteTracker.currentWidget.id === this.id) {
        if (this.cellManager) {
          this.cellManager.activeCell = codeCell;
        } else {
          this.cellManager = new CellManager({
            breakpointsModel: this.breakpoints,
            activeCell: codeCell,
            debuggerModel: this.debuggerModel,
            debuggerService: this.debuggerService,
            type: 'notebook'
          });
        }
      }
    });
  }
}

export namespace DebuggerNotebookHandler {
  export interface IOptions {
    debuggerService: IDebugger;
    tracker: INotebookTracker;
    id: string;
  }
}<|MERGE_RESOLUTION|>--- conflicted
+++ resolved
@@ -22,12 +22,8 @@
     this.debuggerModel = options.debuggerService.model;
     this.debuggerService = options.debuggerService;
     this.notebookTracker = options.tracker;
-<<<<<<< HEAD
     this.breakpoints = this.debuggerModel.breakpointsModel;
-=======
     this.id = options.id;
-    this.breakpoints = this.debuggerModel.sidebar.breakpoints.model;
->>>>>>> d65cf836
     this.notebookTracker.activeCellChanged.connect(this.onNewCell, this);
     this.cellManager = new CellManager({
       breakpointsModel: this.breakpoints,
